\section{A PDE optimal control problem}
A physical object $\Omega = (0, 1)$ is to be heated or cooled to some desired temperature profile $y_d \in L^2 (\Omega)$. At the boundaries the (relative) temperature is $0$. 
We can control a heat source $u$ and there is some cost $\alpha \in (0, \infty)$ associated with heating/cooling the object.
Our problem is then to minimize the discrepancy between the desired profile and the temperature profile of the object, while simultaneously minimizing the cost of the heating/cooling.
Our problem then becomes
\begin{equation}
    \label{eq:OCP}
    \min_{y, u} \frac{1}{2} \int_0^1 \lvert y - y_d \rvert^2 dx + \frac{\alpha}{2}\int_0^1u^2 dx
    \quad \text{s.t.} \quad \begin{cases}
       -\Delta y = u \\
       y(0) = y(1) = 0
    \end{cases} 
    \quad \text{in the weak sense.}
\end{equation}
We approximate this as 
\begin{equation}
    \label{eq:OCP_FE}
    \min_{u_h, y_h \in V_h} \frac{1}{2} \lVert y_h - \bar{y_d} \rVert_ {L^2(\Omega)}^2 + \frac{\alpha}{2} \lVert u_h \rVert_{L^2(\Omega)}^2
    \quad \text{s.t.} \quad a(y_h, v) = \langle u_h, v \rangle_{L^2(\Omega)} \forall v \in V_h,
\end{equation}
where $\bar{y}_d$ is the interpolation of $y_d$ onto $X_h^2$, $V_h = X_h^2 \cap H_0^1 (\Omega)$ and $a(u, v) = \int_0^1 u_x v_x dx$.
The optimal control is then $u_h$, and the optimal state is $y_h$.


\subsection{Solution}
To find a solution we interpret this as a minimization problem for the unknown coefficients $\mathbf{u} = \{u_1, \dots, u_{2N-1} \}$, $\mathbf{y} = \{y_1, \dots, y_{2N-1} \}$ as
\begin{equation}
    \label{eq:OCP_coeff}
    \min_{\mathbf{y,u} \in \mathds{R}^{2N-1}} G(\mathbf{y, u}) \quad \text{s.t.} \quad B\mathbf{y} = F\mathbf{u}.
\end{equation}
For $F$ and $B$ we use each side of the constraint from (\ref{eq:OCP_FE}), 
\begin{align*}
    a(y_h, v) &= \int_0^1 \left( \sum_{i=1}^{2N-1} y_i \varphi_i'  \right) \left( \sum_{j=1}^{2N-1} v_j \varphi_j'\right)dx  \\
    & = \sum_{i=1}^{2N-1}\sum_{j=1}^{2N-1} y_i v_j\int_0^1  \varphi_i' \varphi_j' dx \\
    &= \mathbf{v}^T B \mathbf{y} ,
\end{align*}
where $B_{i,j} = \int_0^1 \varphi_i' \varphi_j'dx$,  $i,j = 1, \dots, 2N-1$, which is the stiffness matrix, and  
\begin{align*}
    \langle u_h, v \rangle_{L^2(\Omega)} &= \int_0^1 \left( \sum_{i=1}^{2N-1} u_i \varphi_i \right) \left( \sum_{j=1}^{2N-1} v_j \varphi_j \right) dx \\
    &= \sum_{i=1}^{2N-1}\sum_{j=1}^{2N-1} u_i v_j\int_0^1  \varphi_i \varphi_j dx \\
    &= \mathbf{v}^T F \mathbf{u} , 
\end{align*}
 where $F_{i,j}=\int_0^1  \varphi_i \varphi_j dx$, $i,j = 1, \dots, 2N-1$.
Hence \( \mathbf{v}^T B \mathbf{y} = \mathbf{v}^T F \mathbf{u}  \) and
since the constraint holds for all $\mathbf{v} \in V_h$, we get that
$$B\mathbf{y} = F \mathbf{u}.$$

We find $G(\mathbf{y, u})$ by rewriting the objective function of (\ref{eq:OCP_FE}).
Since the desired profile is an interpolation, we know that $\bar{y}_d = \sum_{i=0}^{2N}d_i\varphi_i$,
where $\mathbf{d} = \begin{bmatrix} d_0 & \dots & d_{2N} \\ \end{bmatrix}^T$
are the coefficients,
giving the form
\begin{align*}
    G(\mathbf{y, u}) &= \frac{1}{2}\langle y_h - \bar{y}_d, y_h - \bar{y}_d \rangle_{L^2{(\Omega)}} + \frac{\alpha}{2} \langle u_h, u_h \rangle_{L^2(\Omega)} \\
   &= \frac{1}{2}\langle y_h , y_h \rangle_{L^2{(\Omega)}} +  \frac{1}{2}\langle \bar{y}_d ,\bar{y}_d  \rangle_{L^2{(\Omega)}}
   - \langle y_h, \bar{y}_d \rangle_{L^2{(\Omega)}} + \frac{\alpha}{2} \langle u_h, u_h \rangle_{L^2(\Omega)} \\
     &= \frac{1}{2}\int_0^1\left( \sum_{i=1}^{2N-1}y_i \varphi_i \right)^2dx  + \frac{1}{2}\int_0^1\left( \sum_{i=0}^{2N}d_i \varphi_i \right)^2dx \\
     &\quad- \int_0^1\left( \sum_{i=1}^{2N-1}y_i \varphi_i \right) \left(\sum_{i=0}^{2N} d_i \varphi_i \right)dx + 
     \frac{\alpha}{2}\int_0^1\left(\sum_{i=1}^{2N-1} u_i \varphi_i  \right)^2dx \\    
     &= \frac{1}{2}\sum_{i=1}^{2N-1}\sum_{j=1}^{2N-1} y_i y_j \int_0^1 \varphi_i \varphi_j dx + \frac{1}{2}\sum_{i=0}^{2N}\sum_{j=0}^{2N} d_i d_j \int_0^1 \varphi_i \varphi_j dx \\
    &\quad- \sum_{i=1}^{2N-1} \sum_{j=0}^{2N} y_i d_i \int_0^1 \varphi_i \varphi_j dx +  \frac{\alpha}{2}\sum_{i=1}^{2N-1}\sum_{j=1}^{2N-1} u_i u_j \int_0^1\varphi_i \varphi_j dx.
\end{align*}
We can rewrite this in the form
$$
G(\mathbf{y, u}) = \frac{1}{2}\mathbf{y}^T F \mathbf{y} + \frac{1}{2}\mathbf{d}^T\Tilde{F} \mathbf{d} - \mathbf{y}^T\hat{F}\mathbf{d} + \frac{\alpha}{2}\mathbf{u}^T F \mathbf{u},
$$
where $\Tilde{F} \in \mathds{R}^{(2N+1) \times (2N+1)}$
is $F$, but extended to include the boundaries.
$\hat{F} \in \mathds{R}^{(2N-1) \times (2N+1)}$ is the same as $\Tilde{F}$ but with the first and last row removed.  

To solve equation (\ref{eq:OCP_coeff}) we use Lagrange multipliers and the Lagrangian
\begin{align}
    \label{eq:OCP_lagrangian}
    \mathcal{L}(\mathbf{y, u, \lambda}) &= G(\mathbf{y, u}) - \mathbf{\lambda}^T \left( B\mathbf{y} - F\mathbf{u} \right) \\
    &= \frac{1}{2}\mathbf{y}^T F \mathbf{y} + \frac{1}{2}\mathbf{d}^T\Tilde{F} \mathbf{d} - \mathbf{y}^T\hat{F}\mathbf{d} + \frac{\alpha}{2}\mathbf{u}^T F \mathbf{u}  - \mathbf{\lambda}^T \left( B\mathbf{y} - F\mathbf{u} \right) ,
\end{align}
where $\mathbf{\lambda} \in \mathds{R}^{2N-1}$ is the vector of Lagrange multipliers.
The solution is found by solving
\begin{align}
    \label{eq:gradients}
    \nabla_{\mathbf{y}}\mathcal{L} = 0 \\
    \nabla_{\mathbf{u}}\mathcal{L} = 0 \\
    \nabla_{\mathbf{\mathbf{\lambda}}}\mathcal{L} = 0
\end{align}
for $\mathbf{y}$ and $\mathbf{u}$.
Calculating the gradients, and exploiting the symmetry of \( F \) and \( B \)
yields the system
\begin{align}
  F \mathbf{y}- \hat{F}\mathbf{d} - B\mathbf{\lambda} &= 0 \\
  \alpha F \mathbf{u}+ F\mathbf{\lambda} &= 0 \\
  -B \mathbf{y} + F \mathbf{y} &= 0
\end{align}

\begin{lemma}
    $F$ is positive definite.    
\end{lemma}
\begin{proof}
    \label{lemma:F_invertible}
    The basis functions $\varphi_i$ are linearly independent, since they are Lagrange nodal polynomials and our nodes are unique.
    Since $F_{i,j} = \int_0^1 \varphi_i \varphi_j dx = \langle \varphi_i, \varphi_j \rangle_{L^2(\Omega)}$,
    $F$ is a Gram-matrix corresponding to the vector space of our basis functions.
    Combining these results gives us that $F$ is positive definite.
\end{proof}

\begin{lemma}
    \label{lemma:B_pos_def}
    $B$ is positive definite.
\end{lemma}
\begin{proof}
    Let $\mathbf{z} \in \mathds{R}^{(2N-1)}$, then 
    $$\mathbf{z}^T B \mathbf{z} = \sum_{i=1}^{2N-1}\sum_{j=1}^{2N-1} z_i B_{i,j}z_j =\sum_{i=1}^{2N-1}\sum_{j=1}^{2N-1}a(v_i \varphi_i, v_j\varphi_j) >0 .$$
\end{proof}

\begin{lemma}
    $BF^{-1}B$ is positive definite.
\end{lemma}
\begin{proof}
    $F^{-1}$ is positive definite since it is the inverse of a positive definite matrix and $\ker(B) = \{0\}$ since $B$ is positive definite, by lemma (\ref{lemma:B_pos_def}).
    
    Let $\mathbf{z} \in \mathds{R}^{2N-1}$,
    $$\mathbf{z}^T BF^{-1}B \mathbf{z} = (B\mathbf{z})^T F^{-1}(B\mathbf{z}) > 0.$$
\end{proof}
Since $F$ is invertible, by lemma (\ref{lemma:F_invertible}), we see that $\alpha \mathbf{u}= -\mathbf{\lambda}$. 
This gives the system
\begin{align}
    \label{eq:lagrange_conditions}
     F \mathbf{y} + \alpha B \mathbf{u} &= \hat{F}\mathbf{d} \\
    -B \mathbf{y} + F \mathbf{u} &= \mathbf{0}.
\end{align}
An explicit solution can be found by seeing that $\mathbf{u}=F^{-1}B \mathbf{y}$, and getting
$$ F\mathbf{y} + \alpha B F^{-1}B \mathbf{y} = \hat{F}\mathbf{d},$$
which gives the solutions
\begin{align*}
    \mathbf{y} &= \left[F + \alpha B F^{-1}B \right]^{-1} \hat{F}\mathbf{d} \\
    \mathbf{u} &= F^{-1} B \left[F + \alpha B F^{-1}B \right]^{-1} \hat{F}\mathbf{d},
\end{align*}
where $\left[F + \alpha B F^{-1}B \right]^{-1}$ exists since $\alpha > 0$ and it is therefore the inverse of the sum of positive definite matrices.
The system can also be written in block matrix form as
$$
\begin{bmatrix}
   F & \alpha B \\
   -B & F \\
\end{bmatrix}
\begin{bmatrix}
    \mathbf{y} \\
    \mathbf{u}
\end{bmatrix}
= 
\begin{bmatrix} \hat{F}\mathbf{d} \\
    \mathbf{0}
\end{bmatrix}.
$$
<<<<<<< HEAD
This system has sparse sub-blocks, which can solved
efficiently by a sparse solver.

TODO: mer om hvordan den spesifikke implementasjonen??? Skal vi ha med explisitte uttrykk for $\mathbf{y}$ og $\mathbf{u}$??
=======
This system has sparse sub-blocks, which is solved
efficiently by a sparse solver.
>>>>>>> 62a1e534

\subsection{Example temperature profiles}
We wish to test our implementation for some different desired temperature profiles,
\begin{align}
    y_d &= \frac{1}{2}x(1-x), \label{eq:des_1} \\
    y_d &= 1, \label{eq:des_2}\\
    y_d &= \begin{cases}
        1 \quad \text{for} \quad x \in \left[ \frac{1}{4}, \frac{3}{4}\right] \\
        0 \quad \text{else}.
    \end{cases} \label{eq:des_3}
\end{align}

We see that when the cost parameter is large (\( \alpha = 10^{-1} \), figure \ref{fig:0})
the discrepancy between the optimal state and the
desired profile is quite large.
However, the heating is kept relatively small
(especially compared with figures \ref{fig:1} and \ref{fig:2}).
That is, the optimal control becomes small at the
expense of the discrepancy.

In contrast, for lower costs (\( \alpha = 10^{-8} \),
figure \ref{fig:2}), the discrepancy between the optimal state
and the desired profile is small. 
Note that the distributed heat source reaches amplitudes in
the interval \( (-1500,2000) \) for equations \eqref{eq:des_2} and \eqref{eq:des_3}.

Using a typical cost parameter (\( \alpha = 10^{-3} \), figure \ref{fig:1}),
we see that there is some discrepancy from the
desired profile. The heating profile is reasonable.

This is to be expected given the original problem.
If heating is expensive, the temperature discrepancy is large.
If heating is cheap, the temperature discrepancy is small.

We have assumed that the optimal state, \( y \), and optimal control, \( u \),
are in $H_0^1$, whilst the desired profile, \( y_d \),
are not restricted by \( H_0^1 \).
We get interesting results if we use a desired profile not in $H_0^1$.

This is the case for equations \eqref{eq:des_2} and \eqref{eq:des_3}.
We see that for both high and typical costs,
both the optimal control and state are smooth.

In contrast, for low costs, the optimal control
is rather extreme at the boundaries and at
the discontinuities. TODO: Why?

\begin{figure}
  \centering
  \includegraphics[width=\textwidth]{Images/plots/task2_fig_0.pdf}
  \caption{An optimized control problem for various
    desired temperature profiles. The upper row plots the
    desired temperature profiles and the corresponding 
    optimal state. The lower row plots the
    optimal state for the corresponding problem.
    The cost parameter, $\alpha$, is set to high value.
    To find the optimal state and the optimal control we 
    have partitioned the interval into \( 20 \) elements.
    A second degree Lagrange finite element space have been used.}
  \label{fig:0}
\end{figure}

\begin{figure}
  \centering
  \includegraphics[width=\textwidth]{Images/plots/task2_fig_1.pdf}
  \caption{An optimized control problem for various
    desired temperature profiles. The upper row plots the
    desired temperature profiles and the corresponding 
    optimal state. The lower row plots the
    optimal state for the corresponding problem.
    The cost parameter, $\alpha$, is set to typical value.
    To find the optimal state and the optimal control we 
    have partitioned the interval into \( 20 \) elements.
    A second degree Lagrange finite element space have been used.}
  \label{fig:1}
\end{figure}

\begin{figure}
  \centering
  \includegraphics[width=\textwidth]{Images/plots/task2_fig_2.pdf}
  \caption{An optimized control problem for various
    desired temperature profiles. The upper row plots the
    desired temperature profiles and the corresponding 
    optimal state. The lower row plots the
    optimal state for the corresponding problem.
    The cost parameter, $\alpha$, is set to low value.
    To find the optimal state and the optimal control we 
    have partitioned the interval into \( 20 \) elements.
    A second degree Lagrange finite element space have been used.}
  \label{fig:2}
\end{figure}

<|MERGE_RESOLUTION|>--- conflicted
+++ resolved
@@ -150,15 +150,9 @@
     \mathbf{0}
 \end{bmatrix}.
 $$
-<<<<<<< HEAD
-This system has sparse sub-blocks, which can solved
-efficiently by a sparse solver.
-
-TODO: mer om hvordan den spesifikke implementasjonen??? Skal vi ha med explisitte uttrykk for $\mathbf{y}$ og $\mathbf{u}$??
-=======
+
 This system has sparse sub-blocks, which is solved
 efficiently by a sparse solver.
->>>>>>> 62a1e534
 
 \subsection{Example temperature profiles}
 We wish to test our implementation for some different desired temperature profiles,
